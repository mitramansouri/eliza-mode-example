import { getAssociatedTokenAddress } from "@solana/spl-token";
import {
    BlockhashWithExpiryBlockHeight,
    Connection,
    Keypair,
    PublicKey,
    RpcResponseAndContext,
    SimulatedTransactionResponse,
    TokenAmount,
    VersionedTransaction,
} from "@solana/web3.js";
import settings from "../core/settings.ts";

const solAddress = settings.SOL_ADDRESS;
const SLIPPAGE = settings.SLIPPAGE;
const connection = new Connection(
    settings.RPC_URL || "https://api.mainnet-beta.solana.com"
);
const delay = (ms: number) => new Promise((resolve) => setTimeout(resolve, ms));

export async function delayedCall<T>(
    method: (...args: any[]) => Promise<T>,
    ...args: any[]
): Promise<T> {
    await delay(150);
    return method(...args);
}

export async function getTokenDecimals(
    connection: Connection,
    mintAddress: string
): Promise<number> {
    const mintPublicKey = new PublicKey(mintAddress);
    const tokenAccountInfo =
        await connection.getParsedAccountInfo(mintPublicKey);

    // Check if the data is parsed and contains the expected structure
    if (
        tokenAccountInfo.value &&
        typeof tokenAccountInfo.value.data === "object" &&
        "parsed" in tokenAccountInfo.value.data
    ) {
        const parsedInfo = tokenAccountInfo.value.data.parsed?.info;
        if (parsedInfo && typeof parsedInfo.decimals === "number") {
            return parsedInfo.decimals;
        }
    }

    throw new Error("Unable to fetch token decimals");
}

export async function getQuote(
    connection: Connection,
    baseToken: string,
    outputToken: string,
    amount: number
): Promise<any> {
    const decimals = await getTokenDecimals(connection, baseToken);
    const adjustedAmount = amount * 10 ** decimals;

    const quoteResponse = await fetch(
        `https://quote-api.jup.ag/v6/quote?inputMint=${baseToken}&outputMint=${outputToken}&amount=${adjustedAmount}&slippageBps=50`
    );
    const swapTransaction = await quoteResponse.json();
    const swapTransactionBuf = Buffer.from(swapTransaction, "base64");
    return new Uint8Array(swapTransactionBuf);
}

export const executeSwap = async (
    transaction: VersionedTransaction,
    type: "buy" | "sell"
) => {
    try {
        const latestBlockhash: BlockhashWithExpiryBlockHeight =
            await delayedCall(connection.getLatestBlockhash.bind(connection));
        const signature = await connection.sendTransaction(transaction, {
            skipPreflight: false,
        });
        const confirmation = await connection.confirmTransaction(
            {
                signature,
                lastValidBlockHeight: latestBlockhash.lastValidBlockHeight,
                blockhash: latestBlockhash.blockhash,
            },
            "finalized"
        );
        if (confirmation.value.err) {
            console.log("Confirmation error", confirmation.value.err);

            throw new Error("Confirmation error");
        } else {
            if (type === "buy") {
                console.log(
                    "Buy successful: https://solscan.io/tx/${signature}"
                );
            } else {
                console.log(
                    "Sell successful: https://solscan.io/tx/${signature}"
                );
            }
        }

        return signature;
    } catch (error) {
        console.log(error);
    }
};

export const Sell = async (baseMint: PublicKey, wallet: Keypair) => {
    try {
        const tokenAta = await delayedCall(
            getAssociatedTokenAddress,
            baseMint,
            wallet.publicKey
        );
        const tokenBalInfo: RpcResponseAndContext<TokenAmount> =
            await delayedCall(
                connection.getTokenAccountBalance.bind(connection),
                tokenAta
            );

        if (!tokenBalInfo) {
            console.log("Balance incorrect");
            return null;
        }

        const tokenBalance = tokenBalInfo.value.amount;
        if (tokenBalance === "0") {
            console.warn(
                `No token balance to sell with wallet ${wallet.publicKey}`
            );
        }

        const sellTransaction = await getSwapTxWithWithJupiter(
            wallet,
            baseMint,
            tokenBalance,
            "sell"
        );
        // simulate the transaction
        if (!sellTransaction) {
            console.log("Failed to get sell transaction");
            return null;
        }

        const simulateResult: RpcResponseAndContext<SimulatedTransactionResponse> =
            await delayedCall(
                connection.simulateTransaction.bind(connection),
                sellTransaction
            );
        if (simulateResult.value.err) {
            console.log("Sell Simulation failed", simulateResult.value.err);
            return null;
        }

        // execute the transaction
        return executeSwap(sellTransaction, "sell");
    } catch (error) {
        console.log(error);
    }
};

export const Buy = async (baseMint: PublicKey, wallet: Keypair) => {
    try {
        const tokenAta = await delayedCall(
            getAssociatedTokenAddress,
            baseMint,
            wallet.publicKey
        );
        const tokenBalInfo: RpcResponseAndContext<TokenAmount> =
            await delayedCall(
                connection.getTokenAccountBalance.bind(connection),
                tokenAta
            );

        if (!tokenBalInfo) {
            console.log("Balance incorrect");
            return null;
        }

        const tokenBalance = tokenBalInfo.value.amount;
        if (tokenBalance === "0") {
            console.warn(
                `No token balance to sell with wallet ${wallet.publicKey}`
            );
        }

        const buyTransaction = await getSwapTxWithWithJupiter(
            wallet,
            baseMint,
            tokenBalance,
            "buy"
        );
        // simulate the transaction
        if (!buyTransaction) {
            console.log("Failed to get buy transaction");
            return null;
        }

        const simulateResult: RpcResponseAndContext<SimulatedTransactionResponse> =
            await delayedCall(
                connection.simulateTransaction.bind(connection),
                buyTransaction
            );
        if (simulateResult.value.err) {
            console.log("Buy Simulation failed", simulateResult.value.err);
            return null;
        }

        // execute the transaction
        return executeSwap(buyTransaction, "buy");
    } catch (error) {
        console.log(error);
    }
};

export const getSwapTxWithWithJupiter = async (
    wallet: Keypair,
    baseMint: PublicKey,
    amount: string,
    type: "buy" | "sell"
) => {
    try {
        switch (type) {
            case "buy":
                return fetchBuyTransaction(wallet, baseMint, amount);
            case "sell":
                return fetchSellTransaction(wallet, baseMint, amount);
            default:
                return fetchSellTransaction(wallet, baseMint, amount);
        }
    } catch (error) {
        console.log(error);
    }
};

export const fetchBuyTransaction = async (
    wallet: Keypair,
    baseMint: PublicKey,
    amount: string
) => {
    try {
        const quoteResponse = await (
            await fetch(
                `https://quote-api.jup.ag/v6/quote?inputMint=${solAddress}&outputMint=${baseMint.toBase58()}&amount=${amount}&slippageBps=${SLIPPAGE}`
            )
        ).json();
        const { swapTransaction } = await (
            await fetch("https://quote-api.jup.ag/v6/swap", {
                method: "POST",
                headers: {
                    "Content-Type": "application/json",
                },
                body: JSON.stringify({
                    quoteResponse,
                    userPublicKey: wallet.publicKey.toString(),
                    wrapAndUnwrapSol: true,
                    dynamicComputeUnitLimit: true,
                    prioritizationFeeLamports: 100000,
                }),
            })
        ).json();
        if (!swapTransaction) {
            console.log("Failed to get buy transaction");
            return null;
        }

        // deserialize the transaction
        const swapTransactionBuf = Buffer.from(swapTransaction, "base64");
<<<<<<< HEAD
        var transaction = VersionedTransaction.deserialize(swapTransactionBuf);
=======
        const transaction = VersionedTransaction.deserialize(swapTransactionBuf);
>>>>>>> 57e2bb03

        // sign the transaction
        transaction.sign([wallet]);
        return transaction;
    } catch (error) {
        console.log("Failed to get buy transaction", error);
        return null;
    }
};

export const fetchSellTransaction = async (
    wallet: Keypair,
    baseMint: PublicKey,
    amount: string
) => {
    try {
        const quoteResponse = await (
            await fetch(
                `https://quote-api.jup.ag/v6/quote?inputMint=${baseMint.toBase58()}&outputMint=${solAddress}&amount=${amount}&slippageBps=${SLIPPAGE}`
            )
        ).json();

        // get serialized transactions for the swap
        const { swapTransaction } = await (
            await fetch("https://quote-api.jup.ag/v6/swap", {
                method: "POST",
                headers: {
                    "Content-Type": "application/json",
                },
                body: JSON.stringify({
                    quoteResponse,
                    userPublicKey: wallet.publicKey.toString(),
                    wrapAndUnwrapSol: true,
                    dynamicComputeUnitLimit: true,
                    prioritizationFeeLamports: 52000,
                }),
            })
        ).json();
        if (!swapTransaction) {
            console.log("Failed to get sell transaction");
            return null;
        }

        // deserialize the transaction
        const swapTransactionBuf = Buffer.from(swapTransaction, "base64");
<<<<<<< HEAD
        var transaction = VersionedTransaction.deserialize(swapTransactionBuf);
=======
        const transaction = VersionedTransaction.deserialize(swapTransactionBuf);
>>>>>>> 57e2bb03

        // sign the transaction
        transaction.sign([wallet]);
        return transaction;
    } catch (error) {
        console.log("Failed to get sell transaction", error);
        return null;
    }
};<|MERGE_RESOLUTION|>--- conflicted
+++ resolved
@@ -267,11 +267,8 @@
 
         // deserialize the transaction
         const swapTransactionBuf = Buffer.from(swapTransaction, "base64");
-<<<<<<< HEAD
-        var transaction = VersionedTransaction.deserialize(swapTransactionBuf);
-=======
-        const transaction = VersionedTransaction.deserialize(swapTransactionBuf);
->>>>>>> 57e2bb03
+        const transaction =
+            VersionedTransaction.deserialize(swapTransactionBuf);
 
         // sign the transaction
         transaction.sign([wallet]);
@@ -317,11 +314,8 @@
 
         // deserialize the transaction
         const swapTransactionBuf = Buffer.from(swapTransaction, "base64");
-<<<<<<< HEAD
-        var transaction = VersionedTransaction.deserialize(swapTransactionBuf);
-=======
-        const transaction = VersionedTransaction.deserialize(swapTransactionBuf);
->>>>>>> 57e2bb03
+        const transaction =
+            VersionedTransaction.deserialize(swapTransactionBuf);
 
         // sign the transaction
         transaction.sign([wallet]);
