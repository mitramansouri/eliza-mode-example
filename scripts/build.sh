--- conflicted
+++ resolved
@@ -35,14 +35,11 @@
     "plugin-bootstrap"
     "plugin-image-generation"
     "plugin-coinbase"
-<<<<<<< HEAD
     "plugin-node"
     "plugin-bootstrap"
     "plugin-evm"
     "plugin-image-generation"
-=======
     "plugin-tee"
->>>>>>> 1471a163
     "client-auto"
     "client-direct"
     "client-discord"
